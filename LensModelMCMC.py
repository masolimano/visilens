--- conflicted
+++ resolved
@@ -191,14 +191,8 @@
       # we failed the prior, usu. because a periodic angle wrapped).
       blobs = lenssampler.blobs
       mus = np.asarray([[a[0] for a in l] for l in blobs]).flatten(order='F')
-<<<<<<< HEAD
       bad = np.asarray([np.isnan(m) for m in mus],dtype=bool).flatten()
       colnames.append('mu')
-=======
-      bad = np.asarray([np.isnan(m) for m in us],dtype=bool).flatten()
-      colnames.append('mu'
->>>>>>> 3b81596b
-
 
       # Assemble the output. Want to return something that contains both the MCMC chains
       # themselves, but also metadata about the run.
